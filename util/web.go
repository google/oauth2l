//
// Copyright 2018 Google Inc.
//
// Licensed under the Apache License, Version 2.0 (the "License");
// you may not use this file except in compliance with the License.
// You may obtain a copy of the License at
//
//     http://www.apache.org/licenses/LICENSE-2.0
//
// Unless required by applicable law or agreed to in writing, software
// distributed under the License is distributed on an "AS IS" BASIS,
// WITHOUT WARRANTIES OR CONDITIONS OF ANY KIND, either express or implied.
// See the License for the specific language governing permissions and
// limitations under the License.
package util

import (
	"fmt"
	"log"
	"os"
	"os/exec"
	"runtime"
<<<<<<< HEAD
=======
	"strings"

	"github.com/spf13/viper"
>>>>>>> 0cc732ab
)

const (
	defaultServer = "http://localhost:3000/"
)

<<<<<<< HEAD
// Runs the frontend/backend for OAuth2l Playground
func Web(directory string) {
	_, err := os.Stat(directory)
	if os.IsNotExist(err) {
=======
// create config file wherever the oauth2l binary is stored
func writeFile() {
	file, err := os.Create("config.yaml")
	if err != nil {
		log.Fatal(err.Error())
	}
	defer file.Close()
	viper.SetConfigName("config")
	viper.SetConfigType("yaml")
	viper.AddConfigPath(".")
	viper.SetDefault("directory", "~/.oauth2l-web")
	viper.WriteConfig()
}

//  obtain the information from the config file
func runViper() error {
	viper.SetConfigName("config")
	viper.SetConfigType("yaml")
	viper.AddConfigPath(".")
	err := viper.ReadInConfig()
	if err != nil {
		fmt.Println(err.Error())
	}
	return err
}

// return the string that holds the current directory being worked on
func readDir() (string, error) {
	err := runViper()
	return viper.GetString("directory"), err

}

// updates the current config file
func setDir(location string) {
	viper.Set("directory", location)
	viper.WriteConfig()
}

// Web runs the frontend/backend for OAuth2l Playground
func Web() {
	_, checkFile := os.Stat("config.yaml")
	if os.IsNotExist(checkFile) {
		writeFile()
	}
	directory, _ := readDir()

	_, err := os.Stat(directory)
	if os.IsNotExist(err) {
		var decision string
		var location string
		fmt.Println("The Web feature will be installed in " + directory + ". Would you like to change the directory? (y/n)")
		fmt.Scanln(&decision)
		decision = strings.ToLower(decision)
		if decision == "y" || decision == "yes" {
			fmt.Println("Enter new directory location")
			fmt.Scanln(&location)

			directory = location
			setDir(location)
		}
>>>>>>> 0cc732ab
		fmt.Println("Installing...")
		cmd := exec.Command("git", "clone", "https://github.com/googleinterns/oauth2l-web.git", directory)
		clonErr := cmd.Run()
		if clonErr != nil {
			fmt.Println("Please enter a valid directory")
			log.Fatal(clonErr.Error())
		} else {
			fmt.Println("Web feature installed")
		}
	}
	cmd := exec.Command("docker-compose", "up", "-d", "--build")
	cmd.Dir = directory
<<<<<<< HEAD
	fmt.Println("barely running command")
=======

>>>>>>> 0cc732ab
	dockErr := cmd.Run()
	fmt.Println("ran command")
	if dockErr != nil {
<<<<<<< HEAD
		fmt.Println("Please ensure that Docker is installed.")
=======
		fmt.Println("Please ensure Docker is installed and running")
>>>>>>> 0cc732ab
		log.Fatal(dockErr.Error())

	} else {
		openWeb()
	}
}

// opens the website on the default browser
func openWeb() error {
	var cmd string

	switch runtime.GOOS {
	case "darwin":
		cmd = "open"
	case "linux":
		cmd = "xdg-open"
	case "windows":
		cmd = "start"
	default:
		cmd = "Not currently supported"
	}

	return exec.Command(cmd, defaultServer).Start()
}

<<<<<<< HEAD
// closes the containers and removes stopped containers
func WebStop(directory string) {
=======
// WebStop closes the containers and removes stopped containers
func WebStop() {
	directory, _ := readDir()
>>>>>>> 0cc732ab
	cmd := exec.Command("docker-compose", "stop")
	cmd.Dir = directory
	err := cmd.Run()
	if err != nil {
		log.Fatal(err.Error())
	}

	remContainer := exec.Command("docker-compose", "rm", "-f")
	remContainer.Dir = directory
	remErr := remContainer.Run()
	if remErr != nil {
		log.Fatal(err.Error())
	}

	fmt.Println("OAuth2l Playground was stopped.")
}<|MERGE_RESOLUTION|>--- conflicted
+++ resolved
@@ -20,86 +20,20 @@
 	"os"
 	"os/exec"
 	"runtime"
-<<<<<<< HEAD
-=======
 	"strings"
 
-	"github.com/spf13/viper"
->>>>>>> 0cc732ab
+
 )
 
 const (
 	defaultServer = "http://localhost:3000/"
 )
 
-<<<<<<< HEAD
+
 // Runs the frontend/backend for OAuth2l Playground
 func Web(directory string) {
 	_, err := os.Stat(directory)
 	if os.IsNotExist(err) {
-=======
-// create config file wherever the oauth2l binary is stored
-func writeFile() {
-	file, err := os.Create("config.yaml")
-	if err != nil {
-		log.Fatal(err.Error())
-	}
-	defer file.Close()
-	viper.SetConfigName("config")
-	viper.SetConfigType("yaml")
-	viper.AddConfigPath(".")
-	viper.SetDefault("directory", "~/.oauth2l-web")
-	viper.WriteConfig()
-}
-
-//  obtain the information from the config file
-func runViper() error {
-	viper.SetConfigName("config")
-	viper.SetConfigType("yaml")
-	viper.AddConfigPath(".")
-	err := viper.ReadInConfig()
-	if err != nil {
-		fmt.Println(err.Error())
-	}
-	return err
-}
-
-// return the string that holds the current directory being worked on
-func readDir() (string, error) {
-	err := runViper()
-	return viper.GetString("directory"), err
-
-}
-
-// updates the current config file
-func setDir(location string) {
-	viper.Set("directory", location)
-	viper.WriteConfig()
-}
-
-// Web runs the frontend/backend for OAuth2l Playground
-func Web() {
-	_, checkFile := os.Stat("config.yaml")
-	if os.IsNotExist(checkFile) {
-		writeFile()
-	}
-	directory, _ := readDir()
-
-	_, err := os.Stat(directory)
-	if os.IsNotExist(err) {
-		var decision string
-		var location string
-		fmt.Println("The Web feature will be installed in " + directory + ". Would you like to change the directory? (y/n)")
-		fmt.Scanln(&decision)
-		decision = strings.ToLower(decision)
-		if decision == "y" || decision == "yes" {
-			fmt.Println("Enter new directory location")
-			fmt.Scanln(&location)
-
-			directory = location
-			setDir(location)
-		}
->>>>>>> 0cc732ab
 		fmt.Println("Installing...")
 		cmd := exec.Command("git", "clone", "https://github.com/googleinterns/oauth2l-web.git", directory)
 		clonErr := cmd.Run()
@@ -112,19 +46,9 @@
 	}
 	cmd := exec.Command("docker-compose", "up", "-d", "--build")
 	cmd.Dir = directory
-<<<<<<< HEAD
-	fmt.Println("barely running command")
-=======
-
->>>>>>> 0cc732ab
 	dockErr := cmd.Run()
-	fmt.Println("ran command")
 	if dockErr != nil {
-<<<<<<< HEAD
 		fmt.Println("Please ensure that Docker is installed.")
-=======
-		fmt.Println("Please ensure Docker is installed and running")
->>>>>>> 0cc732ab
 		log.Fatal(dockErr.Error())
 
 	} else {
@@ -150,14 +74,9 @@
 	return exec.Command(cmd, defaultServer).Start()
 }
 
-<<<<<<< HEAD
+
 // closes the containers and removes stopped containers
 func WebStop(directory string) {
-=======
-// WebStop closes the containers and removes stopped containers
-func WebStop() {
-	directory, _ := readDir()
->>>>>>> 0cc732ab
 	cmd := exec.Command("docker-compose", "stop")
 	cmd.Dir = directory
 	err := cmd.Run()
